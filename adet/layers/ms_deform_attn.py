# ------------------------------------------------------------------------------------------------
# Deformable DETR
# Copyright (c) 2020 SenseTime. All Rights Reserved.
# Licensed under the Apache License, Version 2.0 [see LICENSE for details]
# ------------------------------------------------------------------------------------------------
# Modified from https://github.com/chengdazhi/Deformable-Convolution-V2-PyTorch/tree/pytorch_1.0.0
# ------------------------------------------------------------------------------------------------
import warnings
import math

import torch
from torch import nn
import torch.nn.functional as F
from torch.nn.init import xavier_uniform_, constant_
from torch.autograd.function import once_differentiable

from adet import _C

class _MSDeformAttnFunction(torch.autograd.Function):
    @staticmethod
    def forward(ctx, value, value_spatial_shapes, value_level_start_index, sampling_locations, attention_weights, im2col_step):
        ctx.im2col_step = im2col_step
        output = _C.ms_deform_attn_forward(
            value, value_spatial_shapes, value_level_start_index, sampling_locations, attention_weights, ctx.im2col_step)
        ctx.save_for_backward(value, value_spatial_shapes, value_level_start_index, sampling_locations, attention_weights)
        return output

    @staticmethod
    @once_differentiable
    def backward(ctx, grad_output):
        value, value_spatial_shapes, value_level_start_index, sampling_locations, attention_weights = ctx.saved_tensors
        grad_value, grad_sampling_loc, grad_attn_weight = \
            _C.ms_deform_attn_backward(
                value, value_spatial_shapes, value_level_start_index, sampling_locations, attention_weights, grad_output, ctx.im2col_step)

        return grad_value, None, None, grad_sampling_loc, grad_attn_weight, None


def ms_deform_attn_core_pytorch(value, value_spatial_shapes, sampling_locations, attention_weights, pred_attentions=None):
    """
    value is sampled and attention is calculated
    :param value: (bs, H1W1+H2W2+..., n_heads, C//n_heads)->
                value_list (n_levles, bs, H_l*W_l, n_heads, C//n_heads) ->
                value_l    (bs*n_heads, C//n_heads, H_l, W_l) ->
                sampling_value_l_  (bs*n_heads, C//n_heads, Nq, n_points) -> torch.stack(dim=-2)
                (bs*n_heads, C//n_heads, Nq, n_levels, n_points)  ->
                (bs*n_heads, C//n_heads, Nq, n_levels*n_points)
    :param value_spatial_shapes:
    :param sampling_locations:
    :param attention_weights: (bs, Nq, n_heads, n_levels, n_points) -> Softmax ->
                              (bs, Nq, n_heads, n_levels, n_points) ->
                              (bs*n_heads, 1, Nq, n_levels*n_points)
    :param pred_attentions: (bs, H1W1+H2W2+..., 1) ->
                            [(bs, H1W1, 1), ...] -> (bs, 1, H1, W1), ... -> (bs*n_heads, 1, H1, W1), ...
                            (bs*n_heads, 1, Nq, n_points), ... -> torch.stack(dim=-2) ->
                            (bs*n_heads, 1, Nq, n_levels, n_points) ->
                            (bs*n_heads, 1, Nq, n_levels*n_points)
                            then add into attention and softmax.

    :return:
    """
    # for debug and test only,
    # need to use cuda version instead
    N_, S_, M_, D_ = value.shape       # it's also the shape of
    _, Lq_, M_, L_, P_, _ = sampling_locations.shape
    value_list = value.split([H_ * W_ for H_, W_ in value_spatial_shapes], dim=1)
    if pred_attentions is not None:
        pred_list = pred_attentions.split([H_ * W_ for H_, W_ in value_spatial_shapes], dim=1)  # [(bs, H1W1, 1), ...]
        sampling_pred_list = []
    sampling_grids = 2 * sampling_locations - 1
    sampling_value_list = []
    for lid_, (H_, W_) in enumerate(value_spatial_shapes):
        # N_, H_*W_, M_, D_ -> N_, H_*W_, M_*D_ -> N_, M_*D_, H_*W_ -> N_*M_, D_, H_, W_
        value_l_ = value_list[lid_].flatten(2).transpose(1, 2).reshape(N_*M_, D_, H_, W_)
        # N_, Lq_, M_, P_, 2 -> N_, M_, Lq_, P_, 2 -> N_*M_, Lq_, P_, 2
        sampling_grid_l_ = sampling_grids[:, :, :, lid_].transpose(1, 2).flatten(0, 1)
        # N_*M_, D_, Lq_, P_
        sampling_value_l_ = F.grid_sample(value_l_, sampling_grid_l_,
                                          mode='bilinear', padding_mode='zeros', align_corners=False)
        sampling_value_list.append(sampling_value_l_)
        if pred_attentions is not None:
            pred_l = pred_list[lid_].transpose(1, 2).reshape(N_, 1, H_, W_).repeat(M_, 1, 1, 1)
            sampling_pred_l = F.grid_sample(pred_l, sampling_grid_l_,
                                            mode='bilinear', padding_mode='zeros', align_corners=False)
            sampling_pred_list.append(sampling_pred_l)

    attention_weights = attention_weights.transpose(1, 2).flatten(0, 1).reshape(N_ * M_, 1, Lq_, L_, P_)
    if pred_attentions is not None:
        pred_to_attn_weights = torch.stack(sampling_pred_list, dim=-2)   # (bs*n_heads, 1, Nq, n_levels, n_points)
        attention_weights = attention_weights + pred_to_attn_weights
    attention_weights = attention_weights.flatten(-2)
    attention_weights = F.softmax(attention_weights, -1).view(N_, M_, 1, Lq_, L_, P_)
    # (N_, Lq_, M_, L_, P_) -> (N_, M_, Lq_, L_, P_) -> (N_, M_, 1, Lq_, L_*P_)
    attention_weights = attention_weights.reshape(N_*M_, 1, Lq_, L_*P_)
    output = (torch.stack(sampling_value_list, dim=-2).flatten(-2) * attention_weights).sum(-1).view(N_, M_*D_, Lq_)
    return output.transpose(1, 2).contiguous()


def _is_power_of_2(n):
    if (not isinstance(n, int)) or (n < 0):
        raise ValueError("invalid input for _is_power_of_2: {} (type: {})".format(n, type(n)))
    return (n & (n-1) == 0) and n != 0


class MSDeformAttn(nn.Module):
    def __init__(self, d_model=256, n_levels=4, n_heads=8, n_points=4):
        """
        Multi-Scale Deformable Attention Module
        :param d_model      hidden dimension
        :param n_levels     number of feature levels
        :param n_heads      number of attention heads
        :param n_points     number of sampling points per attention head per feature level
        """
        super().__init__()
        if d_model % n_heads != 0:
            raise ValueError('d_model must be divisible by n_heads, but got {} and {}'.format(d_model, n_heads))
        _d_per_head = d_model // n_heads
        # you'd better set _d_per_head to a power of 2 which is more efficient in our CUDA implementation
        if not _is_power_of_2(_d_per_head):
            warnings.warn("You'd better set d_model in MSDeformAttn to make the dimension of each attention head a power of 2 "
                          "which is more efficient in our CUDA implementation.")

        self.im2col_step = 64

        self.d_model = d_model
        self.n_levels = n_levels
        self.n_heads = n_heads
        self.n_points = n_points

        self.sampling_offsets = nn.Linear(d_model, n_heads * n_levels * n_points * 2)
        self.attention_weights = nn.Linear(d_model, n_heads * n_levels * n_points)
        self.value_proj = nn.Linear(d_model, d_model)
        self.output_proj = nn.Linear(d_model, d_model)

        self._reset_parameters()

    def _reset_parameters(self):
        constant_(self.sampling_offsets.weight.data, 0.)
        thetas = torch.arange(self.n_heads, dtype=torch.float32) * (2.0 * math.pi / self.n_heads)
        grid_init = torch.stack([thetas.cos(), thetas.sin()], -1)
        grid_init = (grid_init / grid_init.abs().max(-1, keepdim=True)[0]).view(self.n_heads, 1, 1, 2).repeat(1, self.n_levels, self.n_points, 1)
        for i in range(self.n_points):
            grid_init[:, :, i, :] *= i + 1
        with torch.no_grad():
            self.sampling_offsets.bias = nn.Parameter(grid_init.view(-1))
        constant_(self.attention_weights.weight.data, 0.)
        constant_(self.attention_weights.bias.data, 0.)
        xavier_uniform_(self.value_proj.weight.data)
        constant_(self.value_proj.bias.data, 0.)
        xavier_uniform_(self.output_proj.weight.data)
        constant_(self.output_proj.bias.data, 0.)

    def forward(self, query, reference_points, input_flatten, input_spatial_shapes, input_level_start_index, input_padding_mask=None, pred_attentions=None):
        """
        :param query                       (N, Length_{query}, C)
        :param reference_points            (N, Length_{query}, n_levels, 2), range in [0, 1], top-left (0,0), bottom-right (1, 1), including padding area
                                        or (N, Length_{query}, n_levels, 4), add additional (w, h) to form reference boxes
        :param input_flatten               (N, \sum_{l=0}^{L-1} H_l \cdot W_l, C)
        :param input_spatial_shapes        (n_levels, 2), [(H_0, W_0), (H_1, W_1), ..., (H_{L-1}, W_{L-1})]
        :param input_level_start_index     (n_levels, ), [0, H_0*W_0, H_0*W_0+H_1*W_1, H_0*W_0+H_1*W_1+H_2*W_2, ..., H_0*W_0+H_1*W_1+...+H_{L-1}*W_{L-1}]
        :param input_padding_mask          (N, \sum_{l=0}^{L-1} H_l \cdot W_l), True for padding elements, False for non-padding elements

        :return output                     (N, Length_{query}, C)
        """
        N, Len_q, _ = query.shape                         # 有位置编码信息 -> query -> attention
        N, Len_in, _ = input_flatten.shape                # 无位置编码信息 -> value
        assert (input_spatial_shapes[:, 0] * input_spatial_shapes[:, 1]).sum() == Len_in

        value = self.value_proj(input_flatten)
        if input_padding_mask is not None:
            value = value.masked_fill(input_padding_mask[..., None], float(0))
        value = value.view(N, Len_in, self.n_heads, self.d_model // self.n_heads)
        sampling_offsets = self.sampling_offsets(query).view(N, Len_q, self.n_heads, self.n_levels, self.n_points, 2)
        attention_weights = self.attention_weights(query).view(N, Len_q, self.n_heads, self.n_levels, self.n_points)
        # N, Len_q, n_heads, n_levels, n_points, 2
        if reference_points.shape[-1] == 2:
            offset_normalizer = torch.stack([input_spatial_shapes[..., 1], input_spatial_shapes[..., 0]], -1)
            sampling_locations = reference_points[:, :, None, :, None, :] \
                                 + sampling_offsets / offset_normalizer[None, None, None, :, None, :]
        elif reference_points.shape[-1] == 4:
            sampling_locations = reference_points[:, :, None, :, None, :2] \
                                 + sampling_offsets / self.n_points * reference_points[:, :, None, :, None, 2:] * 0.5
        else:
            raise ValueError(
                'Last dim of reference_points must be 2 or 4, but get {} instead.'.format(reference_points.shape[-1]))
<<<<<<< HEAD
        output = _MSDeformAttnFunction.apply(
            value, input_spatial_shapes, input_level_start_index, sampling_locations, attention_weights, self.im2col_step)
        # output = ms_deform_attn_core_pytorch(value=value,
        #                                      value_spatial_shapes=input_spatial_shapes,
        #                                      sampling_locations=sampling_locations,
        #                                      attention_weights=attention_weights)
=======
        output = ms_deform_attn_core_pytorch(
            value, input_spatial_shapes, sampling_locations, attention_weights, pred_attentions)
>>>>>>> ca26cd0a
        output = self.output_proj(output)
        return output<|MERGE_RESOLUTION|>--- conflicted
+++ resolved
@@ -183,16 +183,7 @@
         else:
             raise ValueError(
                 'Last dim of reference_points must be 2 or 4, but get {} instead.'.format(reference_points.shape[-1]))
-<<<<<<< HEAD
-        output = _MSDeformAttnFunction.apply(
-            value, input_spatial_shapes, input_level_start_index, sampling_locations, attention_weights, self.im2col_step)
-        # output = ms_deform_attn_core_pytorch(value=value,
-        #                                      value_spatial_shapes=input_spatial_shapes,
-        #                                      sampling_locations=sampling_locations,
-        #                                      attention_weights=attention_weights)
-=======
         output = ms_deform_attn_core_pytorch(
             value, input_spatial_shapes, sampling_locations, attention_weights, pred_attentions)
->>>>>>> ca26cd0a
         output = self.output_proj(output)
         return output